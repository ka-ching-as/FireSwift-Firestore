//
//  SamplePathUsage.swift
//  SwiftyFirebase
//
//  Created by Morten Bek Ditlevsen on 29/07/2018.
//  Copyright © 2018 Ka-ching. All rights reserved.
//

import FirebaseDatabase
import Foundation
import RxSwift

<<<<<<< HEAD
protocol ViewModelInputs {
    func add(message: Message)
    func update(configuration: Configuration)
}
=======
// MARK: Modelling the actual Firebase RTDB hierarchy

struct Message: Codable {
    var header: String
    var body: String
    init(header: String, body: String) {
        self.header = header
        self.body = body
    }
}

struct Configuration: Codable {
    // Our actual Configuration entity
    var welcomeMessage: String
    init(welcomeMessage: String) {
        self.welcomeMessage = welcomeMessage
    }
}

enum Chatroom {}

extension Path where Element == Root {
    var chatrooms: Path<Chatroom>.Collection {
        return Path.append(self, "chatrooms")
    }

    // Convenience
    func chatroom(_ key: String) -> Path<Chatroom> {
        return chatrooms.child(key)
    }

    var configuration: Path<Configuration> {
        return Path.append(self, "configuration")
    }

}

extension Path where Element == Chatroom {
    var messages: Path<Message>.Collection {
        return Path.append(self, "messages")
    }

    // Convenience
    func message(_ key: String) -> Path<Message> {
        return messages.child(key)
    }

    var name: Path<String> {
        return Path.append(self, "name")
    }

}

func example() throws {
    var ref: DatabaseReference! // Just showing the API, we do not have an actual initialized Firebase project
    let s = FirebaseService(ref: ref)
>>>>>>> 2b305a8e

protocol ViewModelOutputs {
    var newMessages: Observable<Message> { get }
    var configuration: Observable<Configuration> { get }
}

protocol ViewModelType {
    var inputs: ViewModelInputs { get }
    var outputs: ViewModelOutputs { get }
}

class ViewModel: ViewModelType, ViewModelOutputs, ViewModelInputs {
    var inputs: ViewModelInputs { return self }
    var outputs: ViewModelOutputs { return self }

    private let configurationPath = Path().configuration
    private let firechatPath = Path().chatroom("firechat").messages

    lazy var newMessages: Observable<Message> = s.observe(eventType: .childAdded, at: firechatPath).filtered()
    lazy var configuration: Observable<Configuration> = s.observe(at: configurationPath).filtered()

    func add(message: Message) {
        try? s.addValue(at: firechatPath, value: message)
    }

    func update(configuration: Configuration) {
        try? s.setValue(at: configurationPath, value: configuration)
    }

    private let s: FirebaseService
    init(service: FirebaseService) {
        self.s = service
    }
}<|MERGE_RESOLUTION|>--- conflicted
+++ resolved
@@ -10,12 +10,6 @@
 import Foundation
 import RxSwift
 
-<<<<<<< HEAD
-protocol ViewModelInputs {
-    func add(message: Message)
-    func update(configuration: Configuration)
-}
-=======
 // MARK: Modelling the actual Firebase RTDB hierarchy
 
 struct Message: Codable {
@@ -35,44 +29,10 @@
     }
 }
 
-enum Chatroom {}
-
-extension Path where Element == Root {
-    var chatrooms: Path<Chatroom>.Collection {
-        return Path.append(self, "chatrooms")
-    }
-
-    // Convenience
-    func chatroom(_ key: String) -> Path<Chatroom> {
-        return chatrooms.child(key)
-    }
-
-    var configuration: Path<Configuration> {
-        return Path.append(self, "configuration")
-    }
-
+protocol ViewModelInputs {
+    func add(message: Message)
+    func update(configuration: Configuration)
 }
-
-extension Path where Element == Chatroom {
-    var messages: Path<Message>.Collection {
-        return Path.append(self, "messages")
-    }
-
-    // Convenience
-    func message(_ key: String) -> Path<Message> {
-        return messages.child(key)
-    }
-
-    var name: Path<String> {
-        return Path.append(self, "name")
-    }
-
-}
-
-func example() throws {
-    var ref: DatabaseReference! // Just showing the API, we do not have an actual initialized Firebase project
-    let s = FirebaseService(ref: ref)
->>>>>>> 2b305a8e
 
 protocol ViewModelOutputs {
     var newMessages: Observable<Message> { get }
